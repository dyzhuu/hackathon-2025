import { app, shell, BrowserWindow, ipcMain, screen } from 'electron';
import { join } from 'path';
import { electronApp, optimizer, is } from '@electron-toolkit/utils';
import { eventManager, ObservationData } from './handlers/EventManager';
import { setupIpcs } from './ipc';
import { moveTo } from './math';
import { getIntendedActions } from './langgraph/functions';

// Create a window
function createWindow(route: string = '', frame: boolean = true): BrowserWindow {
  const primaryDisplay = screen.getPrimaryDisplay();

  // Create the browser window.
  const mainWindow = new BrowserWindow({
    width: 300,
    height: 300,
    show: true,
    resizable: false,
    autoHideMenuBar: true,
    alwaysOnTop: true,
    x: Math.round((primaryDisplay.workAreaSize.width - 500) * Math.random()), // chang ethis later
    y: Math.round((primaryDisplay.workAreaSize.height - 500) * Math.random() + 200),
    hiddenInMissionControl: true,
    frame: frame,
    transparent: route == '',
    movable: true,
    webPreferences: {
      preload: join(__dirname, '../preload/index.js'),
      sandbox: false
    }
  });

  mainWindow.on('ready-to-show', () => {
    mainWindow.show();
  });

  mainWindow.webContents.setWindowOpenHandler((details) => {
    shell.openExternal(details.url);
    return { action: 'deny' };
  });

  // HMR for renderer base on electron-vite cli.
  // Load the remote URL for development or the local html file for production.
  if (is.dev && process.env['ELECTRON_RENDERER_URL']) {
    mainWindow.loadURL(`${process.env['ELECTRON_RENDERER_URL']}#/${route}`);
  } else {
    mainWindow.loadFile(join(__dirname, `../renderer/index.html`));
  }

  return mainWindow;
}

// Main process lifecycle

// This method will be called when Electron has finished
// initialization and is ready to create browser windows.
// Some APIs can only be used after this event occurs.
app.whenReady().then(() => {
  // Set app user model id for windows
  electronApp.setAppUserModelId('com.electron');

  // Default open or close DevTools by F12 in development
  // and ignore CommandOrControl + R in production.
  // see https://github.com/alex8088/electron-toolkit/tree/master/packages/utils
  app.on('browser-window-created', (_, window) => {
    optimizer.watchWindowShortcuts(window);
  });

  const ipcContext = setupIpcs(createWindow, eventManager);
  // Start tracking automatically (optional)
  eventManager.start().catch(console.error);

  const sticky = createWindow();
  ipcContext.setMainWindow(sticky);

  // Set up event forwarding to renderer
  eventManager.on('activity-event', (event) => {
    // Send to all windows
    BrowserWindow.getAllWindows().forEach((window) => {
      window.webContents.send('activity-event', event);
    });
  });

  //  Set up window data consumer for LLM processing
  eventManager.on('window-data', (windowData: ObservationData) => {
    getIntendedActions({ observationData: windowData });
  });

  // Start tracking automatically (optional)
  eventManager.start().catch(console.error);

  // Event handling
  ipcMain.on('create-note', (_event, data) => {
    const pos = sticky.getPosition();
    const note = createWindow('notes');
    note.setPosition(pos[0] + 100, pos[1] - 50);
    sticky.show();
<<<<<<< HEAD
    console.log(data);
=======
    // note.setPosition(sticky.getPosition())
>>>>>>> 5c9bfbb9
  });

  app.on('activate', function () {
    // On macOS it's common to re-create a window in the app when the
    // dock icon is clicked and there are no other windows open.
    if (BrowserWindow.getAllWindows().length === 0) createWindow();
  });

  // Window movement
  function randomLocation(): number[] {
    const primaryDisplay = screen.getPrimaryDisplay();
    const position = [
      Math.round(Math.random() * primaryDisplay.workAreaSize.width),
      Math.round(Math.random() * primaryDisplay.workAreaSize.height)
    ];
    return position;
  }

  (async () => {
    while (true) {
      sticky.webContents.send('move-event', 'jerk');
      console.log('moving');

      const [x, y] = randomLocation();
      await moveTo(sticky, x, y, 'jerk');

      console.log('moved to', x, y);
      sticky.webContents.send('move-event', null);

      await new Promise((resolve) => setTimeout(resolve, 5000)); // Wait for 5 seconds before moving again
    }
  })();
});

// Quit when all windows are closed, except on macOS. There, it's common
// for applications and their menu bar to stay active until the user quits
// explicitly with Cmd + Q.
app.on('window-all-closed', () => {
  if (process.platform !== 'darwin') {
    app.quit();
  }
});

// Clean up event tracking when app quits
app.on('before-quit', () => {
  eventManager.stop();
});

// In this file you can include the rest of your app's specific main process
// code. You can also put them in separate files and require them here.<|MERGE_RESOLUTION|>--- conflicted
+++ resolved
@@ -95,11 +95,7 @@
     const note = createWindow('notes');
     note.setPosition(pos[0] + 100, pos[1] - 50);
     sticky.show();
-<<<<<<< HEAD
-    console.log(data);
-=======
     // note.setPosition(sticky.getPosition())
->>>>>>> 5c9bfbb9
   });
 
   app.on('activate', function () {
