import { app, shell, BrowserWindow, ipcMain, screen } from 'electron';
import { electronApp, optimizer, is } from '@electron-toolkit/utils';
import { setupIpcs } from './ipc';
import { join } from 'path';
import { eventManager, ObservationData } from './handlers/EventManager';
import { getIntendedActions } from './langgraph/functions';
import { randomLocation, moveLinear, moveJerk, throwWindow, moveCursor } from './logic/movement';
import { startServer } from './api/server';

// Create a window
function createWindow(
  route: string = '',
  hasFrame: boolean = false,
  isTransparent: boolean = false,
  bgColor: string = '#00000000'
): BrowserWindow {
  const primaryDisplay = screen.getPrimaryDisplay();
  // Create the browser window.
  const mainWindow = new BrowserWindow({
    width: 200,
    height: 200,
    show: true,
    resizable: false,
    autoHideMenuBar: true,
    alwaysOnTop: true,
    x: Math.round((primaryDisplay.workAreaSize.width - 500) * Math.random()), // change this later
    y: Math.round((primaryDisplay.workAreaSize.height - 500) * Math.random() + 200),
    hiddenInMissionControl: true,
    frame: hasFrame,
    transparent: isTransparent,
    hasShadow: false,
    backgroundColor: bgColor,
    movable: true,
    webPreferences: {
      preload: join(__dirname, '../preload/index.js'),
      sandbox: false
    },
    // This disables the native macOS "resolution frame label" when moving the window
    titleBarStyle: 'customButtonsOnHover'
  });

  if (import.meta.env.DEV && isTransparent) {
    mainWindow.webContents.openDevTools({
      mode: 'detach'
    });
  }

  mainWindow.on('ready-to-show', () => {
    mainWindow.show();
  });

  mainWindow.webContents.setWindowOpenHandler((details) => {
    shell.openExternal(details.url);
    return { action: 'deny' };
  });

  // HMR for renderer base on electron-vite cli.
  // Load the remote URL for development or the local html file for production.
  if (is.dev && process.env['ELECTRON_RENDERER_URL']) {
    mainWindow.loadURL(`${process.env['ELECTRON_RENDERER_URL']}#/${route}`);
  } else {
    mainWindow.loadFile(join(__dirname, `../renderer/index.html`));
  }

  return mainWindow;
}

// Main process lifecycle

// This method will be called when Electron has finished
// initialization and is ready to create browser windows.
// Some APIs can only be used after this event occurs.
app.whenReady().then(() => {
  // Set app user model id for windows
  electronApp.setAppUserModelId('com.electron');

  // Default open or close DevTools by F12 in development
  // and ignore CommandOrControl + R in production.
  // see https://github.com/alex8088/electron-toolkit/tree/master/packages/utils
  app.on('browser-window-created', (_, window) => {
    optimizer.watchWindowShortcuts(window);
  });

  // Window creation
  const ipcContext = setupIpcs(createWindow, eventManager);

  const sticky = createWindow('sticky', false, true);
  ipcContext.setMainWindow(sticky);

  // Start API server for LangGraph tool integration
  startServer().catch((error) => {
    console.error('❌ Failed to start API server:', error);
  });

  // Start tracking automatically (optional)
  eventManager.start().catch(console.error);

  // Set up event forwarding to renderer
  eventManager.on('activity-event', (event) => {
    // Send to all windows
    BrowserWindow.getAllWindows().forEach((window) => {
      window.webContents.send('activity-event', event);
    });
  });

  //  Set up window data consumer for LLM processing
  eventManager.on('window-data', (windowData: ObservationData) => {
    // David handle your promise rejections for this commented out stuff pls lmao
    getIntendedActions({ observationData: windowData });
  });

  const notes: string[] = ["Hi, I'm Sticky!"];

  ipcMain.on('show_text', (data) => {
    notes.push(data.text);
    ipcMain.emit('create-note', data);
  });

  // Event listeners
  ipcMain.on('create-note', (data) => {
    const note = createWindow('notes', true, false, '#fff085');

    const pos = sticky.getPosition();
    note.setPosition(pos[0], pos[1]);

    ipcMain.once('note-ready', (event) => {
      const noteText = notes.pop() || "Hi, I'm Sticky!";
      event.sender.send('note-data', noteText);

      if (Math.random() > 0.5) {
        let end = pos[0] + (Math.random() > 0.5 ? 1 : -1) * Math.random() * 5000;
        if (end < 0) end = 0;
        else if (end > screen.getPrimaryDisplay().workAreaSize.width - 200) {
          end = screen.getPrimaryDisplay().workAreaSize.width - 200;
        }
        throwWindow(note, end);
      }

      sticky.show();
    });

    sticky.show();
  });

  app.on('activate', function () {
    // On macOS it's common to re-create a window in the app when the
    // dock icon is clicked and there are no other windows open.
    if (BrowserWindow.getAllWindows().length === 0) createWindow();
  });

  // Actions
  ipcMain.emit('create-note');

  const moveActions = {
    linear: moveLinear,
<<<<<<< HEAD
    // jerk: moveJerk,
    cursor: moveCursor
=======
    jerk: moveJerk
    // cursor: moveCursor
    // AAAA
>>>>>>> f8aa3a64
  };

  (async () => {
    while (true) {
      await new Promise((resolve) => setTimeout(resolve, 3000));

      const actionKeys = Object.keys(moveActions) as (keyof typeof moveActions)[];
      const actionIndex = Math.floor(Math.random() * actionKeys.length);
      const randomKey = actionKeys[actionIndex];

      const windowSize = screen.getPrimaryDisplay();
      const [endX, endY] = randomLocation([
        windowSize.workAreaSize.width,
        windowSize.workAreaSize.height
      ]);

      const stickyPos = sticky.getPosition();
      const xDir = Math.sign(endX - stickyPos[0]);
      const yDir = Math.sign(endY - stickyPos[1]);

      const move: { type: string | null; direction: string } = {
        type: randomKey,
        direction: xDir === yDir ? (xDir > 0 ? 'rightdown' : 'backslash') : 'slash'
      };
      sticky.webContents.send('sticky-move', move);

      await moveActions[randomKey](sticky, endX, endY);

      move.type = null;
      sticky.webContents.send('sticky-move', move);

      // ipcMain.emit('create-note');
    }
  })();
});

// Quit when all windows are closed, except on macOS. There, it's common
// for applications and their menu bar to stay active until the user quits
// explicitly with Cmd + Q.
app.on('window-all-closed', () => {
  if (process.platform !== 'darwin') {
    app.quit();
  }
});

// Clean up when app quits
app.on('before-quit', async () => {
  console.log('🛑 Shutting down application...');

  // Stop event tracking
  eventManager.stop();

  // Stop API server
  // Server will stop automatically when the process exits
});

// In this file you can include the rest of your app's specific main process
// code. You can also put them in separate files and require them here.<|MERGE_RESOLUTION|>--- conflicted
+++ resolved
@@ -152,15 +152,9 @@
   ipcMain.emit('create-note');
 
   const moveActions = {
-    linear: moveLinear,
-<<<<<<< HEAD
+    linear: moveLinear
     // jerk: moveJerk,
-    cursor: moveCursor
-=======
-    jerk: moveJerk
     // cursor: moveCursor
-    // AAAA
->>>>>>> f8aa3a64
   };
 
   (async () => {
