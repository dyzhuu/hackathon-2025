import { app, shell, BrowserWindow, ipcMain, screen } from 'electron';
import { electronApp, optimizer, is } from '@electron-toolkit/utils';
import { setupIpcs } from './ipc';
import { join } from 'path';
import { eventManager, ObservationData } from './handlers/EventManager';
import { getIntendedActions } from './langgraph/functions';
<<<<<<< HEAD
import { randomLocation, moveLinear, moveTp, moveJerk, throwWindow, moveCursor } from './logic/movement';
=======
import { randomLocation, moveLinear, throwWindow } from './logic/movement';
>>>>>>> e227d62b
import { startServer } from './api/server';

// Create a window
function createWindow(
  route: string = '',
  hasFrame: boolean = false,
  isTransparent: boolean = false,
  bgColor: string = '#00000000'
): BrowserWindow {
  const primaryDisplay = screen.getPrimaryDisplay();
  // Create the browser window.
  const mainWindow = new BrowserWindow({
    width: 200,
    height: 200,
    show: true,
    resizable: false,
    autoHideMenuBar: true,
    alwaysOnTop: true,
    x: Math.round((primaryDisplay.workAreaSize.width - 500) * Math.random()), // change this later
    y: Math.round((primaryDisplay.workAreaSize.height - 500) * Math.random() + 200),
    hiddenInMissionControl: true,
    frame: hasFrame,
    transparent: isTransparent,
    hasShadow: false,
    backgroundColor: bgColor,
    movable: true,
    webPreferences: {
      preload: join(__dirname, '../preload/index.js'),
      sandbox: false
    },
    // This disables the native macOS "resolution frame label" when moving the window
    titleBarStyle: 'customButtonsOnHover'
  });

  if (import.meta.env.DEV && isTransparent) {
    mainWindow.webContents.openDevTools({
      mode: 'detach'
    });
  }

  mainWindow.on('ready-to-show', () => {
    mainWindow.show();
  });

  mainWindow.webContents.setWindowOpenHandler((details) => {
    shell.openExternal(details.url);
    return { action: 'deny' };
  });

  // HMR for renderer base on electron-vite cli.
  // Load the remote URL for development or the local html file for production.
  if (is.dev && process.env['ELECTRON_RENDERER_URL']) {
    mainWindow.loadURL(`${process.env['ELECTRON_RENDERER_URL']}#/${route}`);
  } else {
    mainWindow.loadFile(join(__dirname, `../renderer/index.html`));
  }

  return mainWindow;
}

// Main process lifecycle

// This method will be called when Electron has finished
// initialization and is ready to create browser windows.
// Some APIs can only be used after this event occurs.
app.whenReady().then(() => {
  // Set app user model id for windows
  electronApp.setAppUserModelId('com.electron');

  // Default open or close DevTools by F12 in development
  // and ignore CommandOrControl + R in production.
  // see https://github.com/alex8088/electron-toolkit/tree/master/packages/utils
  app.on('browser-window-created', (_, window) => {
    optimizer.watchWindowShortcuts(window);
  });

  // Window creation
  const ipcContext = setupIpcs(createWindow, eventManager);

  const sticky = createWindow('sticky', false, true);
  ipcContext.setMainWindow(sticky);

  // Start API server for LangGraph tool integration
  startServer().catch((error) => {
    console.error('❌ Failed to start API server:', error);
  });

  // Start tracking automatically (optional)
  eventManager.start().catch(console.error);

  // Set up event forwarding to renderer
  eventManager.on('activity-event', (event) => {
    // Send to all windows
    BrowserWindow.getAllWindows().forEach((window) => {
      window.webContents.send('activity-event', event);
    });
  });

  //  Set up window data consumer for LLM processing
  eventManager.on('window-data', (windowData: ObservationData) => {
    // David handle your promise rejections for this commented out stuff pls lmao
    getIntendedActions({ observationData: windowData });
  });

  const notes: string[] = [];

  ipcMain.on('show_text', (data) => {
    notes.push(data.text);
    ipcMain.emit('create-note', data);
  });

  // Event listeners
  ipcMain.on('create-note', (data) => {
    const note = createWindow('notes', true, false, '#fff085');

    const pos = sticky.getPosition();
    note.setPosition(pos[0], pos[1]);

    ipcMain.once('note-ready', (event) => {
      const noteText = notes.pop() || "Hi, I'm Sticky!";
      event.sender.send('note-data', noteText);

      if (Math.random() > 0.5) {
        let end = pos[0] + (Math.random() > 0.5 ? 1 : -1) * Math.random() * 5000;
        if (end < 0) end = 0;
        else if (end > screen.getPrimaryDisplay().workAreaSize.width - 200) {
          end = screen.getPrimaryDisplay().workAreaSize.width - 200;
        }
        throwWindow(note, end);
      }

      sticky.show();
    });

    sticky.show();
  });

  app.on('activate', function () {
    // On macOS it's common to re-create a window in the app when the
    // dock icon is clicked and there are no other windows open.
    if (BrowserWindow.getAllWindows().length === 0) createWindow();
  });

  const moveActions = {
    linear: moveLinear,
    tp: moveTp
    // jerk: moveJerk
    // cursor: moveCursor
  };

  (async () => {
    while (true) {
      await new Promise((resolve) => setTimeout(resolve, 3000));

      const actionKeys = Object.keys(moveActions) as (keyof typeof moveActions)[];
      const actionIndex = Math.floor(Math.random() * actionKeys.length);
      const randomKey = actionKeys[actionIndex];

      const windowSize = screen.getPrimaryDisplay();
      const [endX, endY] = randomLocation([
        windowSize.workAreaSize.width,
        windowSize.workAreaSize.height
      ]);

      const stickyPos = sticky.getPosition();
      const xDir = Math.sign(endX - stickyPos[0]);
      const yDir = Math.sign(endY - stickyPos[1]);

      const move: { type: string | null; direction: string } = {
        type: randomKey,
        direction: xDir === yDir ? (xDir > 0 ? 'rightdown' : 'backslash') : 'slash'
      };

      sticky.webContents.send('sticky-move', move);

      await moveActions[randomKey](sticky, endX, endY);

      move.type = null;
      sticky.webContents.send('sticky-move', move);

      // ipcMain.emit('create-note');
    }
  })();
});

// Quit when all windows are closed, except on macOS. There, it's common
// for applications and their menu bar to stay active until the user quits
// explicitly with Cmd + Q.
app.on('window-all-closed', () => {
  if (process.platform !== 'darwin') {
    app.quit();
  }
});

// Clean up when app quits
app.on('before-quit', async () => {
  console.log('🛑 Shutting down application...');

  // Stop event tracking
  eventManager.stop();

  // Stop API server
  // Server will stop automatically when the process exits
});

// In this file you can include the rest of your app's specific main process
// code. You can also put them in separate files and require them here.<|MERGE_RESOLUTION|>--- conflicted
+++ resolved
@@ -4,11 +4,7 @@
 import { join } from 'path';
 import { eventManager, ObservationData } from './handlers/EventManager';
 import { getIntendedActions } from './langgraph/functions';
-<<<<<<< HEAD
 import { randomLocation, moveLinear, moveTp, moveJerk, throwWindow, moveCursor } from './logic/movement';
-=======
-import { randomLocation, moveLinear, throwWindow } from './logic/movement';
->>>>>>> e227d62b
 import { startServer } from './api/server';
 
 // Create a window
