--- conflicted
+++ resolved
@@ -1,13 +1,7 @@
-<<<<<<< HEAD
-import { HashRouter as Router, Routes, Route } from 'react-router-dom'
-import clippy from './features/sticky/App'
-import notes from './features/notes/App'
-=======
 import { HashRouter as Router, Routes, Route } from 'react-router-dom';
-import clippy from './features/clippy/App';
+import sticky from './features/sticky/App';
 import notes from './features/notes/App';
 import { useEffect } from 'react';
->>>>>>> 5dcb8436
 
 export default function App(): React.ReactElement {
   useEffect(() => {
@@ -19,7 +13,7 @@
   return (
     <Router>
       <Routes>
-        <Route path="/" element={clippy()} />
+        <Route path="/" element={sticky()} />
         <Route path="/notes" element={notes()} />
       </Routes>
     </Router>
