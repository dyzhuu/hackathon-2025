--- conflicted
+++ resolved
@@ -271,14 +271,8 @@
 
   private setupMouseHandler(): void {
     mouseHandler.on('mouse-event', (event: MouseEvent) => {
-<<<<<<< HEAD
-      // console.log('🎯 EventManager received mouse event:', event.type, 'at', event.position)
-      this.addEvent('mouse', event)
-    })
-=======
       this.addEvent('mouse', event);
     });
->>>>>>> 5dcb8436
 
     mouseHandler.on('error', (error) => {
       console.error('❌ Mouse handler error:', error);
@@ -304,49 +298,12 @@
       timestamp: event.timestamp
     };
 
-<<<<<<< HEAD
-    this.events.push(activityEvent)
-
-    // console.log(
-    //   `📈 EventManager: Added ${category} event #${this.eventCounter} (Total: ${this.events.length})`
-    // )
-
-    // Emit the event for real-time processing
-    this.emit('activity-event', activityEvent)
-
-    // Manage memory by removing old events if limit exceeded
-    if (this.events.length > this.maxEventsInMemory) {
-      const removed = this.events.splice(0, this.events.length - this.maxEventsInMemory)
-      // console.log(
-      //   `🧹 EventManager: Pruned ${removed.length} old events (keeping ${this.events.length})`
-      // )
-      this.emit('events-pruned', removed.length)
-    }
-  }
-
-  // Query methods
-  getEvents(category?: 'mouse' | 'keyboard', limit?: number): ActivityEvent[] {
-    let filtered = category ? this.events.filter((e) => e.category === category) : [...this.events]
-
-    if (limit && limit > 0) {
-      filtered = filtered.slice(-limit)
-    }
-
-    return filtered
-  }
-
-  getEventsSince(timestamp: number, category?: 'mouse' | 'keyboard'): ActivityEvent[] {
-    return this.events.filter(
-      (e) => e.timestamp >= timestamp && (!category || e.category === category)
-    )
-=======
     // Add to both long-term storage and windowed events
     this.events.push(activityEvent);
     this.windowedEvents.push(activityEvent);
 
     // Emit the event for real-time processing
     this.emit('activity-event', activityEvent);
->>>>>>> 5dcb8436
   }
 
   getStats(): EventStats {
